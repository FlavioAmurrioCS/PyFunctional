from __future__ import absolute_import

import re
import csv as csvapi
import json as jsonapi
import sqlite3 as sqlite3api

import future.builtins as builtins
import six

from functional.execution import ExecutionEngine, ParallelExecutionEngine
from functional.pipeline import Sequence
from functional.util import is_primitive, get_open_function


class Stream(object):
    """
    Represents and implements a stream. The responsibility of this class is to provide the APi
    entry point and separate the responsibilities of Sequence and ExecutionEngine.
    """
    def __init__(self, disable_compression=False):
        """
        Default stream constructor.
        :param disable_compression: Disable file compression detection
        """
        self.disable_compression = disable_compression

    def __call__(self, *args):
        """
        Create a Sequence using a sequential ExecutionEngine.

        If args has more than one argument then the argument list becomes the sequence.

        If args[0] is primitive, a sequence wrapping it is created.

        If args[0] is a list, tuple, iterable, or Sequence it is wrapped as a Sequence.

        :param args: Sequence to wrap
        :return: Wrapped sequence
        """
        # pylint: disable=no-self-use
        engine = ExecutionEngine()
        if len(args) == 0:
            raise TypeError("seq() takes at least 1 argument ({0} given)"
                            .format(len(args)))
        elif len(args) > 1:
            return Sequence(list(args), engine=engine)
        elif is_primitive(args[0]):
            return Sequence([args[0]], engine=engine)
        else:
            return Sequence(args[0], engine=engine)

    def open(self, path, delimiter=None, mode='r', buffering=-1, encoding=None, errors=None,
             newline=None):
        """
        Additional entry point to Sequence which parses input files as defined
        by options. Path specifies what file to parse. If delimiter is not
        None, then the file is read in bulk then split on it. If it is None
        (the default), then the file is parsed as sequence of lines. The rest
        of the options are passed directly to builtins.open with the exception
        that write/append file modes is not allowed.

        >>> seq.open('examples/gear_list.txt').take(1)
        [u'tent\n']

        :param path: path to file
        :param delimiter: delimiter to split joined text on. if None, defaults to per line split
        :param mode: file open mode
        :param buffering: passed to builtins.open
        :param encoding: passed to builtins.open
        :param errors: passed to builtins.open
        :param newline: passed to builtins.open
        :return: output of file depending on options wrapped in a Sequence via seq
        """
        if not re.match('^[rbt]{1,3}$', mode):
            raise ValueError('mode argument must be only have r, b, and t')

        file_open = get_open_function(path, self.disable_compression)
        file = file_open(path, mode=mode, buffering=buffering, encoding=encoding, errors=errors,
                         newline=newline)
        if delimiter is None:
            return self(file)
        else:
            return self(''.join(list(file)).split(delimiter))

    def range(self, *args):
        """
        Additional entry point to Sequence which wraps the builtin range generator.
        seq.range(args) is equivalent to seq(range(args)).

        >>> seq.range(1, 8, 2)
        [1, 3, 5, 7]

        :param args: args to range function
        :return: range(args) wrapped by a sequence
        """
        return self(builtins.range(*args))

    def csv(self, csv_file, dialect='excel', **fmt_params):
        """
        Additional entry point to Sequence which parses the input of a csv stream or file according
        to the defined options. csv_file can be a filepath or an object that implements the iterator
        interface (defines next() or __next__() depending on python version).

        >>> seq.csv('examples/camping_purchases.csv').take(2)
        [['1', 'tent', '300'], ['2', 'food', '100']]

        :param csv_file: path to file or iterator object
        :param dialect: dialect of csv, passed to csv.reader
        :param fmt_params: options passed to csv.reader
        :return: Sequence wrapping csv file
        """
        if isinstance(csv_file, str):
            file_open = get_open_function(csv_file, self.disable_compression)
            input_file = file_open(csv_file)
        elif hasattr(csv_file, 'next') or hasattr(csv_file, '__next__'):
            input_file = csv_file
        else:
            raise ValueError('csv_file must be a file path or implement the iterator interface')

        csv_input = csvapi.reader(input_file, dialect=dialect, **fmt_params)
        return self(csv_input).cache(delete_lineage=True)

    def jsonl(self, jsonl_file):
        """
        Additional entry point to Sequence which parses the input of a jsonl
        file stream or file from the given path. Jsonl formatted files have a
        single valid json value on each line which is parsed by the python
        json module.

        >>> seq.jsonl('examples/chat_logs.jsonl').first()
        {u'date': u'10/09', u'message': u'hello anyone there?', u'user': u'bob'}

        :param jsonl_file: path or file containing jsonl content
        :return: Sequence wrapping jsonl file
        """
        if isinstance(jsonl_file, str):
            file_open = get_open_function(jsonl_file, self.disable_compression)
            input_file = file_open(jsonl_file)
        else:
            input_file = jsonl_file
        return self(input_file).map(jsonapi.loads).cache(delete_lineage=True)

    def json(self, json_file):
        """
        Additional entry point to Sequence which parses the input of a json
        file handler or file from the given path. Json files are parsed in the
        following ways depending on if the root is a dictionary or array.
        1) If the json's root is a dictionary, these are parsed into a
           sequence of (Key, Value) pairs
        2) If the json's root is an array, these are parsed into a sequence
           of entries

        >>> seq.json('examples/users.json').first()
        [u'sarah', {u'date_created': u'08/08', u'news_email': True, u'email': u'sarah@gmail.com'}]

        :param json_file: path or file containing json content
        :return: Sequence wrapping jsonl file
        """
        if isinstance(json_file, str):
            file_open = get_open_function(json_file, self.disable_compression)
            input_file = file_open(json_file)
            json_input = jsonapi.load(input_file)
        elif hasattr(json_file, 'read'):
            json_input = jsonapi.load(json_file)
        else:
            raise ValueError('json_file must be a file path or implement the iterator interface')

        if isinstance(json_input, list):
            return self(json_input)
        else:
            return self(six.viewitems(json_input))

    def sqlite3(self, conn, sql, parameters=None, *args, **kwargs):
        """
        Additional entry point to Sequence which query data from sqlite db file.

        >>> seq.sqlite3('examples/users.db', 'select id, name from users where id = 1;').first()
        [(1, 'Tom')]

        :param conn: path or sqlite connection, cursor
        :param sql: SQL query string
        :param parameters: Parameters for sql query
        :return: Sequence wrapping SQL cursor
        """

        if parameters is None:
            parameters = ()

        if isinstance(conn, (sqlite3api.Connection, sqlite3api.Cursor)):
            return self(conn.execute(sql, parameters))
        elif isinstance(conn, str):
            with sqlite3api.connect(conn, *args, **kwargs) as input_conn:
                return self(input_conn.execute(sql, parameters))
        else:
            raise ValueError('conn must be a must be a file path or sqlite3 Connection/Cursor')


class ParallelStream(Stream):
    """
    Mirror of Stream which uses ParallelExecutionEngine
    """
<<<<<<< HEAD
    def __init__(self, processes=None, partition_size=None):
=======
    def __init__(self, processes=None, disable_compression=False):
>>>>>>> 9b98c99d
        """
        Initialize number of processes for ParallelExecutionEngine
        :param processes: Number of parallel processes
        :param disable_compression: Disable file compression detection
        """
        super(ParallelStream, self).__init__(disable_compression=disable_compression)
        self.processes = processes
        self.partition_size = partition_size

    def __call__(self, *args, **kwargs):
        """
        Create a Sequence using a parallel ExecutionEngine.

        If args has more than one argument then the argument list becomes the sequence.

        If args[0] is primitive, a sequence wrapping it is created.

        If args[0] is a list, tuple, iterable, or Sequence it is wrapped as a Sequence.

        :param args: Sequence to wrap
        :return: Wrapped sequence
        """
        processes = kwargs.get('processes') or self.processes
        partition_size = kwargs.get('partition_size') or self.partition_size
        engine = ParallelExecutionEngine(processes=processes, partition_size=partition_size)
        if len(args) == 0:
            raise TypeError('pseq() takes at least 1 argument ({0} given)'.format(len(args)))
        elif len(args) > 1:
            return Sequence(list(args), engine=engine)
        elif is_primitive(args[0]):
            return Sequence([args[0]], engine=engine)
        else:
            return Sequence(args[0], engine=engine)

# pylint: disable=invalid-name
seq = Stream()
pseq = ParallelStream()<|MERGE_RESOLUTION|>--- conflicted
+++ resolved
@@ -200,17 +200,14 @@
     """
     Mirror of Stream which uses ParallelExecutionEngine
     """
-<<<<<<< HEAD
-    def __init__(self, processes=None, partition_size=None):
-=======
-    def __init__(self, processes=None, disable_compression=False):
->>>>>>> 9b98c99d
+    def __init__(self, processes=None, partition_size=None, disable_compression=False):
         """
         Initialize number of processes for ParallelExecutionEngine
         :param processes: Number of parallel processes
         :param disable_compression: Disable file compression detection
         """
-        super(ParallelStream, self).__init__(disable_compression=disable_compression)
+        super(ParallelStream, self).__init__(
+            disable_compression=disable_compression)
         self.processes = processes
         self.partition_size = partition_size
 
